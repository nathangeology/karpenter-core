/*
Copyright The Kubernetes Authors.

Licensed under the Apache License, Version 2.0 (the "License");
you may not use this file except in compliance with the License.
You may obtain a copy of the License at

    http://www.apache.org/licenses/LICENSE-2.0

Unless required by applicable law or agreed to in writing, software
distributed under the License is distributed on an "AS IS" BASIS,
WITHOUT WARRANTIES OR CONDITIONS OF ANY KIND, either express or implied.
See the License for the specific language governing permissions and
limitations under the License.
*/

package common

import (
	"context"
	"fmt"
	"log"
	"os"
	"strconv"
	"testing"
	"time"

	"github.com/awslabs/operatorpkg/status"
	"github.com/onsi/gomega"
	"github.com/samber/lo"
	v1 "k8s.io/api/core/v1"
	"k8s.io/apimachinery/pkg/api/resource"
	metav1 "k8s.io/apimachinery/pkg/apis/meta/v1"
	"k8s.io/apimachinery/pkg/runtime"
	"k8s.io/client-go/kubernetes"
	clientgoscheme "k8s.io/client-go/kubernetes/scheme"
	"k8s.io/client-go/rest"

	kwokapis "sigs.k8s.io/karpenter/kwok/apis"
	"sigs.k8s.io/karpenter/kwok/apis/v1alpha1"
	"sigs.k8s.io/karpenter/pkg/test"
	. "sigs.k8s.io/karpenter/pkg/utils/testing" //nolint:stylecheck
	"sigs.k8s.io/karpenter/test/pkg/debug"

	"knative.dev/pkg/system"
	controllerruntime "sigs.k8s.io/controller-runtime"
	"sigs.k8s.io/controller-runtime/pkg/cache"
	"sigs.k8s.io/controller-runtime/pkg/client"

	"sigs.k8s.io/karpenter/pkg/apis"
	"sigs.k8s.io/karpenter/pkg/apis/v1beta1"
	"sigs.k8s.io/karpenter/pkg/operator"
)

type ContextKey string

const (
	GitRefContextKey = ContextKey("gitRef")
)

type Environment struct {
	context.Context
	cancel context.CancelFunc

	TimeIntervalCollector *debug.TimeIntervalCollector
	Client                client.Client
	Config                *rest.Config
	KubeClient            kubernetes.Interface
	Monitor               *Monitor

	OutputDir         string
	StartingNodeCount int
}

func NewEnvironment(t *testing.T) *Environment {
	ctx := TestContextWithLogger(t)
	ctx, cancel := context.WithCancel(ctx)
	config := NewConfig()
	client := NewClient(ctx, config)

	lo.Must0(os.Setenv(system.NamespaceEnvKey, "kube-system"))
	if val, ok := os.LookupEnv("GIT_REF"); ok {
		ctx = context.WithValue(ctx, GitRefContextKey, val)
	}
	// Get the output dir if it's set
	outputDir, _ := os.LookupEnv("OUTPUT_DIR")

	gomega.SetDefaultEventuallyTimeout(5 * time.Minute)
	gomega.SetDefaultEventuallyPollingInterval(1 * time.Second)
	return &Environment{
		Context:               ctx,
		cancel:                cancel,
		Config:                config,
		Client:                client,
		KubeClient:            kubernetes.NewForConfigOrDie(config),
		Monitor:               NewMonitor(ctx, client),
		TimeIntervalCollector: debug.NewTimestampCollector(),
<<<<<<< HEAD
		OutputDir:             outputDir,
=======
>>>>>>> 8f9fbad6
	}
}

func (env *Environment) Stop() {
	env.cancel()
}

func NewConfig() *rest.Config {
	config := controllerruntime.GetConfigOrDie()
	config.UserAgent = fmt.Sprintf("testing-%s", operator.Version)
	config.QPS = 1e6
	config.Burst = 1e6
	return config
}

func NewClient(ctx context.Context, config *rest.Config) client.Client {
	scheme := runtime.NewScheme()
	lo.Must0(clientgoscheme.AddToScheme(scheme))
	lo.Must0(apis.AddToScheme(scheme))
	lo.Must0(kwokapis.AddToScheme(scheme))

	cache := lo.Must(cache.New(config, cache.Options{Scheme: scheme}))
	lo.Must0(cache.IndexField(ctx, &v1.Pod{}, "spec.nodeName", func(o client.Object) []string {
		pod := o.(*v1.Pod)
		return []string{pod.Spec.NodeName}
	}))
	lo.Must0(cache.IndexField(ctx, &v1.Event{}, "involvedObject.kind", func(o client.Object) []string {
		evt := o.(*v1.Event)
		return []string{evt.InvolvedObject.Kind}
	}))
	lo.Must0(cache.IndexField(ctx, &v1.Node{}, "spec.unschedulable", func(o client.Object) []string {
		node := o.(*v1.Node)
		return []string{strconv.FormatBool(node.Spec.Unschedulable)}
	}))
	lo.Must0(cache.IndexField(ctx, &v1.Node{}, "spec.taints[*].karpenter.sh/disruption", func(o client.Object) []string {
		node := o.(*v1.Node)
		t, _ := lo.Find(node.Spec.Taints, func(t v1.Taint) bool {
			return t.Key == v1beta1.DisruptionTaintKey
		})
		return []string{t.Value}
	}))
	lo.Must0(cache.IndexField(ctx, &v1beta1.NodeClaim{}, "status.conditions[*].type", func(o client.Object) []string {
		nodeClaim := o.(*v1beta1.NodeClaim)
		return lo.Map(nodeClaim.Status.Conditions, func(c status.Condition, _ int) string {
			return c.Type
		})
	}))

	c := lo.Must(client.New(config, client.Options{Scheme: scheme, Cache: &client.CacheOptions{Reader: cache}}))

	go func() {
		lo.Must0(cache.Start(ctx))
	}()
	if !cache.WaitForCacheSync(ctx) {
		log.Fatalf("cache failed to sync")
	}
	return c
}

func (env *Environment) DefaultNodeClass() *v1alpha1.KWOKNodeClass {
	return &v1alpha1.KWOKNodeClass{
		ObjectMeta: metav1.ObjectMeta{
			Name: test.RandomName(),
		},
	}
}

func (env *Environment) DefaultNodePool(nodeClass *v1alpha1.KWOKNodeClass) *v1beta1.NodePool {
	nodePool := test.NodePool()
	nodePool.Spec.Template.Spec.NodeClassRef = &v1beta1.NodeClassReference{
		Name:       "default",
		Kind:       "KWOKNodeClass",
		APIVersion: v1alpha1.SchemeGroupVersion.Version,
	}
	nodePool.Spec.Template.Spec.Requirements = []v1beta1.NodeSelectorRequirementWithMinValues{
		{
			NodeSelectorRequirement: v1.NodeSelectorRequirement{
				Key:      v1.LabelOSStable,
				Operator: v1.NodeSelectorOpIn,
				Values:   []string{string(v1.Linux)},
			},
		},
		{
			NodeSelectorRequirement: v1.NodeSelectorRequirement{
				Key:      v1beta1.CapacityTypeLabelKey,
				Operator: v1.NodeSelectorOpIn,
				Values:   []string{v1beta1.CapacityTypeOnDemand},
			},
		},
	}
	nodePool.Spec.Disruption.ConsolidateAfter = &v1beta1.NillableDuration{}
	nodePool.Spec.Disruption.ExpireAfter.Duration = nil
	nodePool.Spec.Limits = v1beta1.Limits(v1.ResourceList{
		v1.ResourceCPU:    resource.MustParse("1000"),
		v1.ResourceMemory: resource.MustParse("1000Gi"),
	})
	return nodePool
}<|MERGE_RESOLUTION|>--- conflicted
+++ resolved
@@ -68,7 +68,6 @@
 	KubeClient            kubernetes.Interface
 	Monitor               *Monitor
 
-	OutputDir         string
 	StartingNodeCount int
 }
 
@@ -82,8 +81,6 @@
 	if val, ok := os.LookupEnv("GIT_REF"); ok {
 		ctx = context.WithValue(ctx, GitRefContextKey, val)
 	}
-	// Get the output dir if it's set
-	outputDir, _ := os.LookupEnv("OUTPUT_DIR")
 
 	gomega.SetDefaultEventuallyTimeout(5 * time.Minute)
 	gomega.SetDefaultEventuallyPollingInterval(1 * time.Second)
@@ -95,10 +92,6 @@
 		KubeClient:            kubernetes.NewForConfigOrDie(config),
 		Monitor:               NewMonitor(ctx, client),
 		TimeIntervalCollector: debug.NewTimestampCollector(),
-<<<<<<< HEAD
-		OutputDir:             outputDir,
-=======
->>>>>>> 8f9fbad6
 	}
 }
 
