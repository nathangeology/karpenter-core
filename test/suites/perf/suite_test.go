/*
Copyright The Kubernetes Authors.

Licensed under the Apache License, Version 2.0 (the "License");
you may not use this file except in compliance with the License.
You may obtain a copy of the License at

    http://www.apache.org/licenses/LICENSE-2.0

Unless required by applicable law or agreed to in writing, software
distributed under the License is distributed on an "AS IS" BASIS,
WITHOUT WARRANTIES OR CONDITIONS OF ANY KIND, either express or implied.
See the License for the specific language governing permissions and
limitations under the License.
*/

package perf_test

import (
	"fmt"
	"testing"
	"time"

	v1 "k8s.io/api/core/v1"
	"k8s.io/apimachinery/pkg/labels"

	"sigs.k8s.io/controller-runtime/pkg/log"

	"sigs.k8s.io/karpenter/kwok/apis/v1alpha1"
	"sigs.k8s.io/karpenter/pkg/apis/v1beta1"
	"sigs.k8s.io/karpenter/pkg/test"
	"sigs.k8s.io/karpenter/test/pkg/debug"
	"sigs.k8s.io/karpenter/test/pkg/environment/common"

	. "github.com/onsi/ginkgo/v2"
	. "github.com/onsi/gomega"
	"github.com/samber/lo"
)

var nodePool *v1beta1.NodePool
var nodeClass *v1alpha1.KWOKNodeClass
var env *common.Environment

var testLabels = map[string]string{
	test.DiscoveryLabel: "owned",
}
var labelSelector = labels.SelectorFromSet(testLabels)

func TestPerf(t *testing.T) {
	RegisterFailHandler(Fail)
	BeforeSuite(func() {
		env = common.NewEnvironment(t)
	})
	AfterSuite(func() {
		// Write out the timestamps from our tests
<<<<<<< HEAD
		if err := debug.WriteTimestamps(env.OutputDir, env.TimeIntervalCollector); err != nil {
=======
		if err := debug.WriteTimestamps("path", env.TimeIntervalCollector); err != nil {
>>>>>>> 8f9fbad6
			log.FromContext(env).Info(fmt.Sprintf("Failed to write timestamps to files, %s", err))
		}
		env.Stop()
	})
	RunSpecs(t, "Perf")
}

var _ = BeforeEach(func() {
	env.BeforeEach()
	nodeClass = env.DefaultNodeClass()
	nodePool = env.DefaultNodePool(nodeClass)
	test.ReplaceRequirements(nodePool, v1beta1.NodeSelectorRequirementWithMinValues{
		NodeSelectorRequirement: v1.NodeSelectorRequirement{
			Key:      v1alpha1.InstanceSizeLabelKey,
			Operator: v1.NodeSelectorOpLt,
			Values:   []string{"32"},
		},
	})
	nodePool.Spec.Disruption.ExpireAfter = v1beta1.NillableDuration{Duration: lo.ToPtr(30 * time.Minute)}
})

var _ = AfterEach(func() {
	env.TimeIntervalCollector.Finalize()
	env.Cleanup()
	env.AfterEach()
})<|MERGE_RESOLUTION|>--- conflicted
+++ resolved
@@ -53,11 +53,7 @@
 	})
 	AfterSuite(func() {
 		// Write out the timestamps from our tests
-<<<<<<< HEAD
-		if err := debug.WriteTimestamps(env.OutputDir, env.TimeIntervalCollector); err != nil {
-=======
 		if err := debug.WriteTimestamps("path", env.TimeIntervalCollector); err != nil {
->>>>>>> 8f9fbad6
 			log.FromContext(env).Info(fmt.Sprintf("Failed to write timestamps to files, %s", err))
 		}
 		env.Stop()
